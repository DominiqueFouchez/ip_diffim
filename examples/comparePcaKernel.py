#!/usr/bin/env python

# 
# LSST Data Management System
# Copyright 2008, 2009, 2010 LSST Corporation.
# 
# This product includes software developed by the
# LSST Project (http://www.lsst.org/).
#
# This program is free software: you can redistribute it and/or modify
# it under the terms of the GNU General Public License as published by
# the Free Software Foundation, either version 3 of the License, or
# (at your option) any later version.
# 
# This program is distributed in the hope that it will be useful,
# but WITHOUT ANY WARRANTY; without even the implied warranty of
# MERCHANTABILITY or FITNESS FOR A PARTICULAR PURPOSE.  See the
# GNU General Public License for more details.
# 
# You should have received a copy of the LSST License Statement and 
# the GNU General Public License along with this program.  If not, 
# see <http://www.lsstcorp.org/LegalNotices/>.
#

import os
import sys
import eups
import lsst.afw.geom as afwGeom
import lsst.afw.image.imageLib as afwImage
import lsst.ip.diffim as ipDiffim
import lsst.pex.logging as pexLogging
import lsst.afw.display.ds9 as ds9

display = True

verbosity = 5
pexLogging.Trace_setVerbosity("lsst.ip.diffim", verbosity)

defDataDir   = eups.productDir("afwdata") 
imageProcDir = eups.productDir("ip_diffim")

if len(sys.argv) == 1:
    defTemplatePath = os.path.join(defDataDir, "CFHT", "D4", "cal-53535-i-797722_2_tmpl")
    defSciencePath  = os.path.join(defDataDir, "CFHT", "D4", "cal-53535-i-797722_2")
    templateMaskedImage = afwImage.MaskedImageF(defTemplatePath)
    scienceMaskedImage  = afwImage.MaskedImageF(defSciencePath)
    bbox = afwGeom.Box2I(afwGeom.Point2I(0, 0), afwGeom.Extent2I(512, 512))
    templateMaskedImage = afwImage.MaskedImageF(templateMaskedImage, bbox, afwImage.LOCAL)
    scienceMaskedImage  = afwImage.MaskedImageF(scienceMaskedImage, bbox, afwImage.LOCAL)
    
elif len(sys.argv) == 3:
    defTemplatePath = sys.argv[1]
    defSciencePath  = sys.argv[2]
    templateMaskedImage = afwImage.MaskedImageF(defTemplatePath)
    scienceMaskedImage  = afwImage.MaskedImageF(defSciencePath)
else:
    sys.exit(1)
    
<<<<<<< HEAD
policy = ipDiffim.makeDefaultPolicy()
=======
defPolicyPath   = os.path.join(imageProcDir, "policy", "ImageSubtractStageDictionary.paf")
defOutputPath   = "diffImage"

templateMaskedImage = afwImage.MaskedImageF(defTemplatePath)
scienceMaskedImage  = afwImage.MaskedImageF(defSciencePath)
policy              = ipDiffim.generateDefaultPolicy(defPolicyPath)
>>>>>>> f46821ff


# same for all kernels
policy.set("singleKernelClipping", True)
policy.set("kernelSumClipping", True)
policy.set("spatialKernelClipping", False)
policy.set("spatialKernelOrder", 0)
policy.set("spatialBgOrder", 0)
policy.set("usePcaForSpatialKernel", True)
policy.set("fitForBackground", True)


kcDetect = ipDiffim.KernelCandidateDetectionF(policy.getPolicy("detectionPolicy"))
kcDetect.apply(templateMaskedImage, scienceMaskedImage)
footprints = kcDetect.getFootprints()

# specific to delta function
policy.set("kernelBasisSet", "delta-function")
policy.set("useRegularization", False)
spatialKernel1, spatialBg1, kernelCellSet1 = ipDiffim.psfMatchImageToImage(templateMaskedImage,
                                                                           scienceMaskedImage,
                                                                           policy,
                                                                           footprints)

# alard lupton
policy.set("kernelBasisSet", "alard-lupton")
policy.set("useRegularization", False)
spatialKernel2, spatialBg2, kernelCellSet2 = ipDiffim.psfMatchImageToImage(templateMaskedImage,
                                                                           scienceMaskedImage,
                                                                           policy,
                                                                           footprints)

# regularized delta function
policy.set("kernelBasisSet", "delta-function")
policy.set("useRegularization", True)
spatialKernel3, spatialBg3, kernelCellSet3 = ipDiffim.psfMatchImageToImage(templateMaskedImage,
                                                                           scienceMaskedImage,
                                                                           policy,
                                                                           footprints)

basisList1 = spatialKernel1.getKernelList()
basisList2 = spatialKernel2.getKernelList()
basisList3 = spatialKernel3.getKernelList()

frame = 1
for idx in range(min(5, len(basisList1))):
    kernel = basisList1[idx]
    im     = afwImage.ImageD(spatialKernel1.getDimensions())
    ksum   = kernel.computeImage(im, False)    
    ds9.mtv(im, frame=frame)
    frame += 1

for idx in range(min(5, len(basisList2))):
    kernel = basisList2[idx]
    im     = afwImage.ImageD(spatialKernel2.getDimensions())
    ksum   = kernel.computeImage(im, False)    
    ds9.mtv(im, frame=frame)
    frame += 1


for idx in range(min(5, len(basisList3))):
    kernel = basisList3[idx]
    im     = afwImage.ImageD(spatialKernel3.getDimensions())
    ksum   = kernel.computeImage(im, False)    
    ds9.mtv(im, frame=frame)
    frame += 1
<|MERGE_RESOLUTION|>--- conflicted
+++ resolved
@@ -56,16 +56,7 @@
 else:
     sys.exit(1)
     
-<<<<<<< HEAD
 policy = ipDiffim.makeDefaultPolicy()
-=======
-defPolicyPath   = os.path.join(imageProcDir, "policy", "ImageSubtractStageDictionary.paf")
-defOutputPath   = "diffImage"
-
-templateMaskedImage = afwImage.MaskedImageF(defTemplatePath)
-scienceMaskedImage  = afwImage.MaskedImageF(defSciencePath)
-policy              = ipDiffim.generateDefaultPolicy(defPolicyPath)
->>>>>>> f46821ff
 
 
 # same for all kernels
