--- conflicted
+++ resolved
@@ -801,10 +801,7 @@
         data = ma.getdata(diArr[~diArr.mask])
         iqr = np.percentile(data, 75.) - np.percentile(data, 25.)
 
-<<<<<<< HEAD
-=======
         # If scipy is not set up, return zero for the stats
->>>>>>> e4ff6f80
         try:
             # K-S test on the diffim to a Normal distribution
             import scipy.stats
